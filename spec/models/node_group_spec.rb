--- conflicted
+++ resolved
@@ -1,7 +1,6 @@
 require File.expand_path(File.dirname(__FILE__) + '/../spec_helper')
 
 describe NodeGroup do
-<<<<<<< HEAD
   describe "associations" do
     before { @node_group = NodeGroup.spawn }
     it { should have_many(:node_classes).through(:node_group_class_memberships) }
@@ -46,10 +45,7 @@
       group_first.node_group_edges_out.should be_empty
       NodeGroupEdge.all.should be_empty
     end
-=======
-  before { @node_group = NodeGroup.spawn }
-  it { should have_many(:node_classes).through(:node_group_class_memberships) }
-  it { should have_many(:nodes).through(:node_group_memberships) }
+  end
 
   describe "when including groups" do
     before do
@@ -77,16 +73,15 @@
     end
 
     it "should allow a group to be included twice" do
-        @node_group_c = NodeGroup.generate!
-        @node_group_d = NodeGroup.generate!
-        @node_group_a.node_groups << @node_group_c
-        @node_group_b.node_groups << @node_group_c
-        @node_group_d.node_group_names = ["A","B"]
+      @node_group_c = NodeGroup.generate!
+      @node_group_d = NodeGroup.generate!
+      @node_group_a.node_groups << @node_group_c
+      @node_group_b.node_groups << @node_group_c
+      @node_group_d.node_group_names = ["A","B"]
 
-        @node_group_d.should be_valid
-        @node_group_d.errors.should be_empty
-        @node_group_d.node_groups.should include(@node_group_a,@node_group_b)
-      end
->>>>>>> a912cf65
+      @node_group_d.should be_valid
+      @node_group_d.errors.should be_empty
+      @node_group_d.node_groups.should include(@node_group_a,@node_group_b)
+    end
   end
 end