require File.expand_path(File.dirname(__FILE__) + '/../spec_helper')

describe ApplicationHelper do

  #Delete this example and add some real ones or delete this file
  it "should be included in the object returned by #helper" do
    included_modules = (class << helper; self; end).send :included_modules
    included_modules.should include(ApplicationHelper)
  end

  describe "#truncated_sentence" do
    describe "when there are less items than the max" do
      it "should return the items sentence" do
        helper.truncated_sentence(5, [1,2,3,4]).should == [1,2,3,4].to_sentence
      end
    end

    describe "when there are more items than the max" do
      it "should end with and n more" do
        helper.truncated_sentence(3, [1,2,3,4]).should include("and 1 more")
      end
    end

    describe "when given a block" do
      it "should map the items using the block" do
        helper.truncated_sentence(3, %w(a r)){|item| item.succ}.should == "b and s"
      end
    end

    it "should use the :more option" do
        helper.truncated_sentence(3, [1,2,3,4], :more => "%d extra").should include("and 1 extra")
    end

  end

<<<<<<< HEAD
  describe "#header_for" do
    it "should return a header for a form with a new record" do
      record = Node.spawn
      form = stub(:object => record)
      helper.header_for(form).should have_text /Add node/
    end

    it "should return a header for a form with an existing object" do
      record = Node.generate
      form = stub(:object => record)
      helper.header_for(form).should have_text /Edit node/
    end
=======
  describe "#pagination_for" do
    before do
      @template.stubs( :request => request, :params => params, :url_for => 'someurl')
    end

    context "when given paginated records" do
      subject { helper.pagination_for([*(1..100)].paginate) }

      it { should have_tag('div.actionbar') }
      it { should have_tag('a', /Next/) }
    end

    context "when not given paginated records" do
      subject { helper.pagination_for([]) }

      it { should be_nil }
    end

>>>>>>> 8c2ed8ab
  end

end<|MERGE_RESOLUTION|>--- conflicted
+++ resolved
@@ -33,7 +33,6 @@
 
   end
 
-<<<<<<< HEAD
   describe "#header_for" do
     it "should return a header for a form with a new record" do
       record = Node.spawn
@@ -46,8 +45,9 @@
       form = stub(:object => record)
       helper.header_for(form).should have_text /Edit node/
     end
-=======
-  describe "#pagination_for" do
+  end
+
+ describe "#pagination_for" do
     before do
       @template.stubs( :request => request, :params => params, :url_for => 'someurl')
     end
@@ -65,7 +65,6 @@
       it { should be_nil }
     end
 
->>>>>>> 8c2ed8ab
   end
 
 end