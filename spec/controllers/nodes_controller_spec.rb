--- conflicted
+++ resolved
@@ -136,14 +136,8 @@
       @node = Node.generate!
       Node.stubs(:find_by_name! => @node)
       Report.stubs(:assign_to_node => false)
-<<<<<<< HEAD
-      @node.reports = [
-        Report.generate!(:node => @node)
-      ]
-=======
       @report = Report.generate!(:node => @node)
       @node.reports = [@report]
->>>>>>> a828a716
     end
 
     context "for HTML" do
@@ -160,16 +154,10 @@
       it_should_behave_like "an un-paginated reports collection"
 
       it "should return YAML" do
-<<<<<<< HEAD
-        struct = YAML.load(response.body)
-        struct.size.should == 1
-        struct.first["name"].should == @action
-=======
         response.body.should =~ %r{ruby/object:Report}
         struct = YAML.load(response.body)
         struct.size.should == 1
         struct.first.should == @report
->>>>>>> a828a716
       end
     end
 
@@ -182,9 +170,6 @@
       it "should return JSON" do
         struct = JSON.parse(response.body)
         struct.size.should == 1
-<<<<<<< HEAD
-        struct.first["name"].should == @action
-=======
 
         for key in %w[host id node_id success]
           struct.first[key].should == @report.send(key)
@@ -198,26 +183,18 @@
         struct.first['report']['metrics']['time']['values'].tap do |values|
           @report.total_time.should == (Report::TOTAL_TIME_FORMAT % values.find{|t| t.first['total']}[2].to_s)
         end
->>>>>>> a828a716
-      end
-    end
-  end
-
-<<<<<<< HEAD
-=======
+      end
+    end
+  end
+
   # Relies on #action returning name of a NodesController action, e.g. as "successful".
->>>>>>> a828a716
   describe "#scoped_index" do
     shared_examples_for "a successful scoped_index rendering" do
       specify { response.should be_success }
 
       it "should assign only appropriate records" do
         assigns[:nodes].size.should == 1
-<<<<<<< HEAD
-        assigns[:nodes].first.name.should == @action
-=======
         assigns[:nodes].first.name.should == action
->>>>>>> a828a716
       end
     end
 
@@ -233,16 +210,6 @@
       end
     end
 
-<<<<<<< HEAD
-    # Relies on @action being defined as the name of a NodesController action, e.g. as "successful".
-    shared_examples_for "a scope_index action" do
-      before do
-        Node.stubs(@action => [Node.generate!(:name => @action)])
-      end
-
-      context "as HTML" do
-        before { get @action }
-=======
     shared_examples_for "a scope_index action" do
       before do
         Node.stubs(action => [Node.generate!(:name => action)])
@@ -250,18 +217,13 @@
 
       context "as HTML" do
         before { get action }
->>>>>>> a828a716
 
         it_should_behave_like "a successful scoped_index rendering"
         it_should_behave_like "a paginated nodes collection"
       end
 
       context "as YAML" do
-<<<<<<< HEAD
-        before { get @action, :format => "yaml" }
-=======
         before { get action, :format => "yaml" }
->>>>>>> a828a716
 
         it_should_behave_like "a successful scoped_index rendering"
         it_should_behave_like "an un-paginated nodes collection"
@@ -269,20 +231,12 @@
         it "should return YAML" do
           struct = YAML.load(response.body)
           struct.size.should == 1
-<<<<<<< HEAD
-          struct.first["name"].should == @action
-=======
           struct.first["name"].should == action
->>>>>>> a828a716
         end
       end
 
       context "as JSON" do
-<<<<<<< HEAD
-        before { get @action, :format => "json" }
-=======
         before { get action, :format => "json" }
->>>>>>> a828a716
 
         it_should_behave_like "a successful scoped_index rendering"
         it_should_behave_like "an un-paginated nodes collection"
@@ -290,41 +244,16 @@
         it "should return JSON" do
           struct = JSON.parse(response.body)
           struct.size.should == 1
-<<<<<<< HEAD
-          struct.first["name"].should == @action
-=======
           struct.first["name"].should == action
->>>>>>> a828a716
-        end
-      end
-    end
-
-<<<<<<< HEAD
-    describe "#successful" do
-      before { @action = "successful" }
-      it_should_behave_like "a scope_index action"
-    end
-
-    describe "#failed" do
-      before { @action = "failed" }
-      it_should_behave_like "a scope_index action"
-    end
-
-    describe "#unreported" do
-      before { @action = "unreported" }
-      it_should_behave_like "a scope_index action"
-    end
-
-    describe "#no_longer_reporting" do
-      before { @action = "no_longer_reporting" }
-      it_should_behave_like "a scope_index action"
-=======
+        end
+      end
+    end
+
     for action in %w[successful failed unreported no_longer_reporting]
       describe action do
         let(:action) { action }
         it_should_behave_like "a scope_index action"
       end
->>>>>>> a828a716
     end
   end
 end