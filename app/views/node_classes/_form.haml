<<<<<<< HEAD
= focus :node_class_name

.header.element
  = form.label :name
  = form.text_field :name, :placeholder => "Class Name"
=======
= header_for(form)

.item
  .element
    = form.label :name
    = form.text_field :name, :placeholder => "Class Name"
>>>>>>> d79f1026
<|MERGE_RESOLUTION|>--- conflicted
+++ resolved
@@ -1,14 +1,8 @@
-<<<<<<< HEAD
 = focus :node_class_name
 
-.header.element
-  = form.label :name
-  = form.text_field :name, :placeholder => "Class Name"
-=======
 = header_for(form)
 
 .item
   .element
     = form.label :name
-    = form.text_field :name, :placeholder => "Class Name"
->>>>>>> d79f1026
+    = form.text_field :name, :placeholder => "Class Name"