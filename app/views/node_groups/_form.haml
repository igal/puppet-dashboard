<<<<<<< HEAD
= focus :node_group_name

.header.element
  = form.label :name
  = form.text_field :name, :placeholder => "Group Name"
=======
= header_for(form)
>>>>>>> d79f1026

.item
  = form.error_messages

  .element
    = form.label :name
    = form.text_field :name, :placeholder => "Group Name"

  .element
    %h3 Parameters
    %table#parameters.inspector
      %thead
        %tr
          %th.key Key
          %th.value Value
      %tbody
        - if form.object.parameters.blank?
          = render :partial => 'parameters/parameter_input', :object => form.object.parameters.build
        - else
          = render :partial => 'parameters/parameter_input', :collection => form.object.parameters
      %tfoot
        %tr
          %td{:colspan => 2}
            = link_to_function("Add Parameter", :class => "add button") { |page|  page.insert_html :bottom, 'parameters', :partial => 'parameters/parameter_input', :object => form.object.parameters.build }
  .element.node_classes
    = label_tag 'Node Classes'
    = text_field_tag 'node_group[node_class_names][]', '', :id => 'node_class_names'
    %ul#existing_node_classes
      - form.object.node_classes.each do |klass|
        %li= klass.name

  .element.node_groups
    = label_tag 'Node Groups'
    = text_field_tag 'node_group[node_group_names][]', '', :id => 'node_group_names'
    %ul#existing_node_groups
      - form.object.node_groups.each do |group|
        %li= group.name
<|MERGE_RESOLUTION|>--- conflicted
+++ resolved
@@ -1,12 +1,6 @@
-<<<<<<< HEAD
 = focus :node_group_name
 
-.header.element
-  = form.label :name
-  = form.text_field :name, :placeholder => "Group Name"
-=======
 = header_for(form)
->>>>>>> d79f1026
 
 .item
   = form.error_messages
