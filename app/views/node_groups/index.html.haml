%h2
  Node Groups
    
.table-tools
<<<<<<< HEAD
  - form_tag do
    = text_field_tag :search, '', :class => 'filter-list', :autocomplete => 'off'
  = link_to "<span class='indicator'></span>Add new", new_node_group_path, :class => "new button", :rel => 'inspect'
=======
  %form
    %input{:type => "text"}
  = link_to "<span class='indicator'></span>Add new", new_node_group_path, :class => "add button", :rel => 'inspect'
>>>>>>> e716cd82
%table.inspector
  %thead
    %tr
      %th.name
        Name
      %th.params
        Params
      %th.classes
        Classes
      %th.nodes
        Nodes
  %tbody
    - @node_groups.each do |node_group|
      %tr[node_group]
        %td.name
          = link_to h(node_group.name), node_group, :rel => 'inspect'
        %td.params
          = node_group.parameters.size
        %td.classes
          = node_group.node_classes.size
        %td.nodes
          = node_group.nodes.size
      <|MERGE_RESOLUTION|>--- conflicted
+++ resolved
@@ -2,15 +2,9 @@
   Node Groups
     
 .table-tools
-<<<<<<< HEAD
   - form_tag do
     = text_field_tag :search, '', :class => 'filter-list', :autocomplete => 'off'
   = link_to "<span class='indicator'></span>Add new", new_node_group_path, :class => "new button", :rel => 'inspect'
-=======
-  %form
-    %input{:type => "text"}
-  = link_to "<span class='indicator'></span>Add new", new_node_group_path, :class => "add button", :rel => 'inspect'
->>>>>>> e716cd82
 %table.inspector
   %thead
     %tr
