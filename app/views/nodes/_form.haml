--- conflicted
+++ resolved
@@ -1,12 +1,6 @@
-<<<<<<< HEAD
 = focus :node_name
 
-.header
-  = form.label 'hostname', :name
-  = form.text_field :name, :placeholder => "hostname"
-=======
 = header_for(form)
->>>>>>> d79f1026
 
 .item
   = form.error_messages
