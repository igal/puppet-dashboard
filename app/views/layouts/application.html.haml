!!!
%html{ :xmlns => "http://www.w3.org/1999/xhtml" }
  %head
    - page_title = yield(:page_title)
    %title= [ page_title, 'Puppet Node Manager'].compact.join(' - ')
    %link{ :href => "/images/favicon.ico", :rel => "shortcut icon" }
    %meta{ :content => "text/html; charset=UTF-8", "http-equiv" => "Content-Type" }

    = javascript_include_tag 'jquery.min'
    :javascript
      var relative_url_root = '#{ActionController::Base.relative_url_root}';
      $.noConflict();

    = javascript_include_tag 'prototype', 'jrails', 'fcbkcomplete', 'excanvas.min', 'raphael-min', 'grafico.min', 'jquery.form', 'jquery.placeholders', 'jquery.ui.autocomplete', 'jquery.ui.autocomplete.ext', 'jquery.tipsy', 'search', 'application', :cache => 'all'

<<<<<<< HEAD
    = javascript_include_tag "excanvas.min" 
    = javascript_include_tag "raphael-min" 
    = javascript_include_tag "grafico.min" 
    = javascript_include_tag "jquery.form" 
    = javascript_include_tag "jquery.placeholders" 
    = javascript_include_tag "jquery.ui.autocomplete" 
    = javascript_include_tag "jquery.ui.autocomplete.ext" 
    = javascript_include_tag "jquery.tipsy" 
    = javascript_include_tag "search" 
    = javascript_include_tag "application" 

    = stylesheet_link_tag 'reset', 'layout', 'forms', 'tables', 'jquery.ui.autocomplete.css', 'typography', 'links', 'fcbkcomplete', 'tipsy', 'application'
=======
    = stylesheet_link_tag 'reset', 'layout', 'forms', 'tables', 'jquery.ui.autocomplete.css', 'typography', 'links', 'fcbkcomplete', 'tipsy', 'application', :cache => 'all'
>>>>>>> 0b35618a

  - body_classes = [ "#{controller.controller_name}_controller", "#{controller.controller_name}_#{controller.action_name}_action" ]
  - body_classes << "#{controller.controller_name}_form_action" if %w[new create edit update].include?(controller.action_name)
  %body{:class => body_classes}
    #wrap
      #header
        = render :partial => 'shared/global_nav'
        = render :partial => 'shared/secondary_nav'
      #content
        = yield
      #footer
        %p= link_to "&copy; Copyright #{Time.now.year} Puppet Labs", 'http://puppetlabs.com/'<|MERGE_RESOLUTION|>--- conflicted
+++ resolved
@@ -12,23 +12,7 @@
       $.noConflict();
 
     = javascript_include_tag 'prototype', 'jrails', 'fcbkcomplete', 'excanvas.min', 'raphael-min', 'grafico.min', 'jquery.form', 'jquery.placeholders', 'jquery.ui.autocomplete', 'jquery.ui.autocomplete.ext', 'jquery.tipsy', 'search', 'application', :cache => 'all'
-
-<<<<<<< HEAD
-    = javascript_include_tag "excanvas.min" 
-    = javascript_include_tag "raphael-min" 
-    = javascript_include_tag "grafico.min" 
-    = javascript_include_tag "jquery.form" 
-    = javascript_include_tag "jquery.placeholders" 
-    = javascript_include_tag "jquery.ui.autocomplete" 
-    = javascript_include_tag "jquery.ui.autocomplete.ext" 
-    = javascript_include_tag "jquery.tipsy" 
-    = javascript_include_tag "search" 
-    = javascript_include_tag "application" 
-
-    = stylesheet_link_tag 'reset', 'layout', 'forms', 'tables', 'jquery.ui.autocomplete.css', 'typography', 'links', 'fcbkcomplete', 'tipsy', 'application'
-=======
     = stylesheet_link_tag 'reset', 'layout', 'forms', 'tables', 'jquery.ui.autocomplete.css', 'typography', 'links', 'fcbkcomplete', 'tipsy', 'application', :cache => 'all'
->>>>>>> 0b35618a
 
   - body_classes = [ "#{controller.controller_name}_controller", "#{controller.controller_name}_#{controller.action_name}_action" ]
   - body_classes << "#{controller.controller_name}_form_action" if %w[new create edit update].include?(controller.action_name)
