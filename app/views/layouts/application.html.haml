--- conflicted
+++ resolved
@@ -27,14 +27,10 @@
     = javascript_include_tag "application" 
 
     = stylesheet_link_tag 'reset', 'layout', 'application', 'forms', 'tables', 'jquery.ui.autocomplete.css', 'typography', 'links', 'fcbkcomplete', 'tipsy'
-<<<<<<< HEAD
-  %body
-=======
 
   - body_classes = [ "#{controller.controller_name}_controller", "#{controller.controller_name}_#{controller.action_name}_action" ]
   - body_classes << "#{controller.controller_name}_form_action" if %w[new create edit update].include?(controller.action_name)
   %body{:class => body_classes}
->>>>>>> 02a679da
     #wrap
       #header
         = render :partial => 'shared/global_nav'
