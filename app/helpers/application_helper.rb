# Methods added to this helper will be available to all templates in the application.
module ApplicationHelper
  def truncated_node_sentence(nodes, options={})
    truncated_sentence(5, nodes, :more => link_to("%d more", options[:more_link])){|node| link_to node.name, node}
  end

  def truncated_sentence(max, items, options={}, &block)
    more_text = options[:more] || "%d more"
    extra = items.size - max
    items_to_list = items[0,max]

    items_to_list.map!(&block) if block
    items_to_list << more_text % extra if items.size > max
    items_to_list.to_sentence
  end

  def tab_to_unless_current (name, url)
    link_to_unless_current name, url do
      content_tag(:span, name, :class => "current")
    end
  end

  def inspector_table(collection, key=nil, value=nil, options={})
    key, options = nil, key if key.is_a?(Hash)
    unless collection.is_a?(Hash)
      key ||= :name; value ||= :description

      collection_hash_values = collection.map{ |c|
        [
          key.respond_to?(:call) ? key.call(c) : link_to_if(options[:link], c.send(key), c),
          value.respond_to?(:call) ? value.call(c) : c.send(value),
        ]
      }.flatten

      collection = Hash[*collection_hash_values]
    end

    key ||= :key; value ||= :value

    render :partial => 'shared/inspector', :object => collection, :locals => {:key => key.to_s, :value => value.to_s, :options => options}
  end

  def error_messages_for(object_name, options)
    objects = [options.delete(:object)].flatten
    count   = objects.inject(0) {|sum, object| sum + object.errors.count }

    return '' if count.zero?

    header_message = "Please correct #{count > 1 ? "these #{count} errors" : 'this error'}:"
    error_messages = objects.sum {|object| object.errors.full_messages.map {|msg| content_tag(:li, h(msg)) } }.join

    contents = content_tag(:h3, header_message) +
               content_tag(:ul, error_messages)

    content_tag(:div, contents, :class => 'errors element')
  end

  def active_if(condition)
    condition ? 'active' : ''
  end

<<<<<<< HEAD
  # Focus the form input on the +target+ id element, e.g. "node_name".
  def focus(target)
    # javascript_tag "jQuery(document).ready(function () { '##{h target.to_s}').focus(); });"
    javascript_tag <<-HERE
      jQuery(document).ready( function() {
        jQuery('##{h target.to_s}').focus().focus();
      });
    HERE
  end

  # Return HTML for this +form+'s header.
  def header_for(form)
    content_tag(:h2, :class => "header") do
      (form.object.new_record? ? "Add" : "Edit") + " " + form.object.class.name.titleize.downcase
=======
  include WillPaginate::ViewHelpers

  # Return HTML with pagination controls for displaying an ActiveRecord +scope+.
  def pagination_for(scope)
    if scope.respond_to?(:total_pages) && scope.total_pages > 1
      content_tag(:div, :class => 'actionbar') do
        [
          will_paginate(scope),
          tag(:div, :style => 'clear: both;')
        ]
      end
>>>>>>> 8c2ed8ab
    end
  end
end<|MERGE_RESOLUTION|>--- conflicted
+++ resolved
@@ -59,7 +59,6 @@
     condition ? 'active' : ''
   end
 
-<<<<<<< HEAD
   # Focus the form input on the +target+ id element, e.g. "node_name".
   def focus(target)
     # javascript_tag "jQuery(document).ready(function () { '##{h target.to_s}').focus(); });"
@@ -74,7 +73,9 @@
   def header_for(form)
     content_tag(:h2, :class => "header") do
       (form.object.new_record? ? "Add" : "Edit") + " " + form.object.class.name.titleize.downcase
-=======
+		end
+  end
+
   include WillPaginate::ViewHelpers
 
   # Return HTML with pagination controls for displaying an ActiveRecord +scope+.
@@ -86,7 +87,6 @@
           tag(:div, :style => 'clear: both;')
         ]
       end
->>>>>>> 8c2ed8ab
     end
   end
 end