class Node < ActiveRecord::Base
  def self.per_page; 20 end # Pagination

  include NodeGroupGraph

  validates_presence_of :name
  validates_uniqueness_of :name

  has_many :node_class_memberships, :dependent => :destroy
  has_many :node_classes, :through => :node_class_memberships
  has_many :node_group_memberships, :dependent => :destroy
  has_many :node_groups, :through => :node_group_memberships

  has_many :reports, :dependent => :destroy
  belongs_to :last_report, :class_name => 'Report'

  named_scope :with_last_report, :include => :last_report
  named_scope :by_report_date, :order => 'reported_at DESC'

  named_scope :search, lambda{|q| q.blank? ? {} : {:conditions => ['name LIKE ?', "%#{q}%"]} }

  # ordering scopes for has_scope
  named_scope :by_latest_report, proc { |order| 
    direction = {1 => 'ASC', 0 => 'DESC'}[order]
    direction ? {:order => "reported_at #{direction}"} : {}
  }

  has_parameters

  fires :created, :on => :create
  fires :updated, :on => :update
  fires :removed, :on => :destroy

  # RH:TODO: Denormalize last report status into nodes table.

  # Return nodes based on their currentness and successfulness.
  #
  # The terms are:
  # * currentness: +true+ uses the latest report (current) and +false+ uses any report.
  # * successfulness: +true+ means a successful report, +false+ a failing report.
  #
  # Thus:
  # * current and successful: Return only nodes that are currently successful.
  # * current and failing: Return only nodes that are currently failing.
  # * non-current and successful: Return any nodes that ever had a successful report.
  # * non-current and failing: Return any nodes that ever had a failing report.
  named_scope :by_currentness_and_successfulness, lambda {|currentness, successfulness|
    if currentness
      { :conditions => ['nodes.success = ?', successfulness] }
    else
      {
        :conditions => ['reports.success = ?', successfulness],
        :joins => :reports,
        :group => 'nodes.id',
      }
    end
  }

  # Return nodes that have never reported.
  named_scope :unreported, :conditions => {:reported_at => nil}

  # Seconds in the past since a node's last report for a node to be considered no longer reporting.
  # Defaults to twice the default puppet run period to prevent timing errors.
  NO_LONGER_REPORTING_CUTOFF = 1.hour

  # Return nodes that haven't reported recently.
  named_scope :no_longer_reporting, :conditions => ['reported_at < ?', NO_LONGER_REPORTING_CUTOFF.ago]

  def self.count_by_currentness_and_successfulness(currentness, successfulness)
    if currentness
      self.by_currentness_and_successfulness(currentness, successfulness).count
    else
<<<<<<< HEAD
      Report.count(:node_id, :distinct => true, :conditions => ['success = ?', successfulness])
=======
      Report.count_by_sql(['SELECT COUNT(node_id) FROM (SELECT DISTINCT node_id FROM reports WHERE success = ?) as tmp', successfulness])
>>>>>>> dacb3093
    end
  end

  def self.label_for_currentness_and_successfulness(currentness, successfulness)
    return "#{currentness ? 'Currently' : 'Ever'} #{successfulness ? (currentness ? 'successful' : 'succeeded') : (currentness ? 'failing' : 'failed')}"
  end

  def self.count_unreported
    unreported.count
  end

  def self.count_no_longer_reporting
    no_longer_reporting.count
  end

  def to_param
    name.to_s
  end

  def available_node_classes
    @available_node_classes ||= NodeClass.all(:order => :name) - node_classes - inherited_classes
  end

  def available_node_groups
    @available_node_groups ||= NodeGroup.all(:order => :name) - node_groups
  end

  def inherited_classes
    (node_group_list - [self]).map(&:node_classes).flatten.uniq
  end

  def all_classes
    node_classes | inherited_classes
  end

  def configuration
    { 'name' => name, 'classes' => all_classes.collect(&:name), 'parameters' => compiled_parameters }
  end

  def to_yaml(opts={})
    configuration.to_yaml(opts)
  end

  def timeline_events
    TimelineEvent.for_node(self)
  end

  # This wrapper method is just used to cache the result of the recursive method
  def compiled_parameters(allow_conflicts=false)
    unless @compiled_parameters
      @compiled_parameters, @conflicts = compile_subgraph_parameters(self, node_group_graph)
      @conflicts.each do |key|
        errors.add(:parameters,key)
      end
    end
    raise ParameterConflictError unless allow_conflicts or @conflicts.empty?
    @compiled_parameters
  end

  # Walks the graph of node groups for the given node, compiling parameters by
  # merging down (preferring parameters specified in node groups that are
  # nearer). Raises a ParameterConflictError if parameters at the same distance
  # from the node have the same name.
  def compile_subgraph_parameters(group,subgraph)
    children = subgraph.map do |child,child_subgraph|
      compile_subgraph_parameters(child,child_subgraph)
    end
    # Pick-up conflicts that our children had
    conflicts = children.map(&:last).inject(Set.new,&:merge)
    params = group.parameters.to_hash
    inherited = {}
    # Now collect our inherited params and their conflicts
    children.map(&:first).map {|h| [*h]}.flatten.each_slice(2) do |key,value|
      conflicts.add(key) if inherited[key] && inherited[key] != value
      inherited[key] = value
    end
    # Resolve all possible conflicts
    conflicts.each do |key|
      conflicts.delete(key) if params[key]
    end
    [params.reverse_merge(inherited), conflicts]
  end

  def status_class
    return 'no reports' unless last_report
    last_report.status
  end

  attr_accessor :node_class_names
  attr_accessor :node_class_ids
  before_validation :assign_node_classes
  def assign_node_classes
    return true unless @node_class_ids || @node_class_names
    node_classes = []
    node_classes << NodeClass.find_from_form_names(*@node_class_names) if @node_class_names
    node_classes << NodeClass.find_from_form_ids(*@node_class_ids)     if @node_class_ids

    self.node_classes = node_classes.flatten.uniq
  rescue ActiveRecord::RecordInvalid => e
    self.errors.add_to_base(e.message)
    return false
  end

  attr_accessor :node_group_names
  attr_accessor :node_group_ids
  before_validation :assign_node_groups
  def assign_node_groups
    return true unless @node_group_ids || @node_group_names
    node_groups = []
    node_groups << NodeGroup.find_from_form_names(*@node_group_names) if @node_group_names
    node_groups << NodeGroup.find_from_form_ids(*@node_group_ids)     if @node_group_ids

    self.node_groups = node_groups.flatten.uniq
  rescue ActiveRecord::RecordInvalid => e
    self.errors.add_to_base(e.message)
    return false
  end

  # Assigns the node's :last_report attribute. # FIXME
  def assign_last_report(report=nil)
    report ||= find_last_report

    unless self.last_report == report
      self.last_report = report 
      self.reported_at = report ? report.time : nil
      self.success = report ? report.success? : false

      # FIXME #update_without_callbacks doesn't update the object, and #save! is creating unwanted timeline events.
      ### node.send :update_without_callbacks # do not create a timeline event
      self.save!
    end
  end

  def find_last_report
    return Report.find_last_for(self)
  end
end<|MERGE_RESOLUTION|>--- conflicted
+++ resolved
@@ -70,11 +70,7 @@
     if currentness
       self.by_currentness_and_successfulness(currentness, successfulness).count
     else
-<<<<<<< HEAD
-      Report.count(:node_id, :distinct => true, :conditions => ['success = ?', successfulness])
-=======
       Report.count_by_sql(['SELECT COUNT(node_id) FROM (SELECT DISTINCT node_id FROM reports WHERE success = ?) as tmp', successfulness])
->>>>>>> dacb3093
     end
   end
 
