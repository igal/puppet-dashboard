--- conflicted
+++ resolved
@@ -9,11 +9,7 @@
 #
 # It's strongly recommended to check this file into your version control system.
 
-<<<<<<< HEAD
-ActiveRecord::Schema.define(:version => 20100810011613) do
-=======
 ActiveRecord::Schema.define(:version => 20100811204545) do
->>>>>>> 341dba52
 
   create_table "assignments", :force => true do |t|
     t.integer  "node_id"
