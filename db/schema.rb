--- conflicted
+++ resolved
@@ -9,11 +9,7 @@
 #
 # It's strongly recommended to check this file into your version control system.
 
-<<<<<<< HEAD
-ActiveRecord::Schema.define(:version => 20100806181533) do
-=======
 ActiveRecord::Schema.define(:version => 20100810011613) do
->>>>>>> 779ec923
 
   create_table "assignments", :force => true do |t|
     t.integer  "node_id"
