$(document).ready(function() {
  $('.collapsible').hide()
  $('a.active.collapsible-trigger').live('click', function(event) {
    var href = $(this).attr("href");
    $(href).removeClass("active");
    $(this).removeClass("active");
    $(this).find('span.response').html("Show");
    return false;
  });

  $('a.collapsible-trigger:not(.active)').live('click', function(event) {
    var href = $(this).attr("href");
    $(href).addClass("active");
    $(this).addClass("active");
    $(this).find('span.response').html("Hide");
    return false;
  });

  $('a[rel=inspect]').live('click', function(event) {
    $('.secondary-content').load($(this).attr('href')); return false;
  });
  
  $('table a[rel=inspect]').click(function(event) {
    event.preventDefault();
    $(this).parents('tr').siblings().removeClass('active');
    $(this).parents('tr').addClass('active');
  });
<<<<<<< HEAD

  $('.filter-list').filterList();
=======
>>>>>>> e716cd82
});<|MERGE_RESOLUTION|>--- conflicted
+++ resolved
@@ -25,9 +25,6 @@
     $(this).parents('tr').siblings().removeClass('active');
     $(this).parents('tr').addClass('active');
   });
-<<<<<<< HEAD
 
   $('.filter-list').filterList();
-=======
->>>>>>> e716cd82
 });