--- conflicted
+++ resolved
@@ -78,11 +78,7 @@
   h3 {
     margin: -10px -10px .5em;
     padding: .5em 10px .5em 26px;
-<<<<<<< HEAD
     background: $header_background url('../images/icons/' + $icon_name + '.png') 5px center no-repeat;
-=======
-    background: $header_background url('../images/icons/' + $icon_name + '.png') 8px center no-repeat;
->>>>>>> 02a679da
     color: $header_foreground;
   }
 }
@@ -411,16 +407,6 @@
   .section {
     margin-bottom: 1.5em;
 
-<<<<<<< HEAD
-    &:last-child {
-      margin-bottom: 0;
-    }
-
-    &.error, &.warning {
-      @include rounded;
-      padding: 10px 10px 0;
-    }
-
     &.error {
       @include icony_section('failure', 
         #433, #FCC, 
@@ -433,19 +419,6 @@
         #444, #DCC, 
         #433, #EDD, 
         #DCC);
-=======
-    &.error {
-      @include icony_section('failure', 
-        #433, #FCC, 
-        #433, #FDD, 
-        #FCC);
-    }
-
-    &.warning {
-      @include icony_section('warning', 
-        #444, #DCC, 
-        #433, #EDD, 
-        #DCC);
     }
   }
 
@@ -463,7 +436,6 @@
         text-align: right;
         white-space: nowrap;
       }
->>>>>>> 02a679da
     }
   }
 }