/*
    IMPORTANT: This stylesheet is processed using SASS!

    Edit this file:
        public/stylesheets/sass/application.scss

    And after a Rails action, it'll generate a fresh copy of:
        public/stylesheets/application.css

    Be sure to edit the right file, all changes to the .css file will be lost!
*/

$button_background: #5c80a8;
$button_gradient_percentage: 10%;

$button_hover_background: lighten($button_background, 10%);

$button_active_background: darken($button_background, 10%);

$rounding_radius: 0.35em;

@mixin roundify($top_left: $rounding_radius, $top_right: $rounding_radius, $bottom_right: $rounding_radius, $bottom_left: $rounding_radius) {
  -webkit-border-radius: $top_left $top_right $bottom_right $bottom_left;
  -moz-border-radius: $top_left $top_right $bottom_right $bottom_left;
  border-radius: $top_left $top_right $bottom_right $bottom_left;
}

@mixin rounded($radius: $rounding_radius) {
  @include roundify($radius, $radius, $radius, $radius);
}

@mixin rounded_top($radius: $rounding_radius) {
  @include roundify($radius, $radius, 0, 0);
}

@mixin rounded_bottom($radius: $rounding_radius) {
  @include roundify(0, 0, $radius, $radius);
}

@mixin buttony {
  @include rounded;
  background: $button_background;
  background: -moz-linear-gradient(top, lighten($button_background, $button_gradient_percentage), darken($button_background, $button_gradient_percentage));
  background: -webkit-gradient(linear, center top, center bottom, from(lighten($button_background, $button_gradient_percentage)), to(darken($button_background, $button_gradient_percentage)));
  border: 1px solid #DDD;
  border-color: #FFF #AAA #AAA #FFF;
  color: white;
  cursor: pointer;
  font-size: 1.1em;
  line-height: 1.5em;
  margin: 0.25em;
  padding: 0 .5em;

  &:hover {
    text-decoration: none;
    color: yellow;
    background: $button_hover_background -moz-linear-gradient(top, lighten($button_hover_background, $button_gradient_percentage), darken($button_hover_background, $button_gradient_percentage));
    background: $button_hover_background -webkit-gradient(linear, 0% 0%, 0% 100%, from(lighten($button_hover_background, $button_gradient_percentage), to(darken($button_hover_background, $button_gradient_percentage))));
  }

  &:active {
    background: $button_active_background -moz-linear-gradient(top, lighten($button_active_background, $button_gradient_percentage), darken($button_active_background, $button_gradient_percentage));
    background: $button_active_background -webkit-gradient(linear, 0% 0%, 0% 100%, from(lighten($button_active_background, $button_gradient_percentage), to(darken($button_active_background, $button_gradient_percentage))));
  }

  &.drop:after {
    content: "   \002193";
  }
}

@mixin icony_section($icon_name, $header_foreground, $header_background, $section_foreground, $section_background, $border_color) {
  @include rounded;
  padding: 10px 10px 0;
  background: $section_background;
  border: 1px solid $border_color;
  color: $section_foreground;

  h3 {
    margin: -10px -10px .5em;
    padding: .5em 10px .5em 26px;
    background: $header_background url('../images/icons/' + $icon_name + '.png') 8px center no-repeat;
    color: $header_foreground;
  }
}

body {
  background: #e8eef0;
  color: #444;
  min-width: 800px;

  #content {
    padding: 1.5em 0 2em;
  }

  #header {
    padding: 1em 0 0;

    ul {
      &#secondary-navigation {
        float: right;
        top: -1.5em;

        li {
          list-style-type: none;
          float: left;
          margin-right: 0.8em;
        }
      }

      &.navigation {
        li {
          display: block;
          float: left;
          margin-right: 1em;

          &.active > a,
          &.active > a:hover {
            font-weight: bold;
          }
        }
      }
    }

    a#logo {
      background: transparent url('../images/dashboard_logo.png') no-repeat top center;
      text-indent: -9000px;
      display: inline-block;
      height: 23px;
      width: 155px;
      position: relative;
      top: 1px;

      &:hover {
        background-position: bottom center;
      }
    }
  }

  #footer {
    p {
      clear: both;
      padding-top: 1em;
      color: #777;

      a {
        color: inherit;
      }
    }
  }

  .header {
    @include rounded_top;
    background: #DDD;
    padding: 0;
    margin: 0;
    position: relative;

    h2,
    input {
      border: 1px solid transparent;
      margin: 0 2px;
      padding: 0 .25em;
      line-height: 1.75em;
    }
  }

  p {
    &.legend {
      color: #999;
      margin-bottom: 0;
    }
  }

  ol.timeline li {
    list-style-type: none;
    padding-left: 20px;
    margin-bottom: 5px;
    position: relative;

    span.date {
      color: #666;
      display: inline-block;
      width: 9em;
    }
  }

  ul {
    .status {
      list-style: none;
    }

    li {
      /* drop down menu */
      .dropdown {
        display: none;
        left: 0;
        position: absolute;
        top: 1.5em;
        background: #FFF;
        border: 1px solid #CCC;
        color: #666;
        font-size: 14px;
        width: 15em;
        z-index: 7;

        ul {
          width: 100%;
          margin-bottom: .25em;
          max-height: 30em;
          overflow: auto;
        }

        li {
          list-style: none;

          a {
            display: block;
            padding: .2em .5em;
          }
        }

        .actions {
          border-top: 1px solid #DDD;
          background-color: #EEE;
          clear: both;
          padding: .25em .5em;
        }

        input {
          display: inline;
          vertical-align: middle;
        }
      }
    }
  }

  span.sparkline {
    vertical-align: bottom;
  }

  div.flot-graph {
    margin-bottom: 10px;
    width: 100%;
  }

  a.button {
    display: inline-block;
  }

  a.button,
  button {
    @include buttony;
  }

  .actions {
    font-size: 12px;
  }

  /* SIDEBAR */

  #content #sidebar {
    .group {
      @include rounded;
      position: relative;
      border: 1px solid #DDD;
      background: #FFF;
      margin: 0 1em 1em 0;

      h3 {
        @include rounded_top;

        color: #444;
        line-height: 1.25em;
        position: relative;
        display: block;
        background: #DDD;

        &.active {
          background: #d2dde5;
        }

        a {
          display: block;
          padding: .25em .5em;
        }
      }

      .footer.actionbar {
        @include rounded_bottom;
      }

      span.count {
        @include rounded(5px);
        display: block;
        position: absolute;
        right: 3px;
        top: 3px;
        color: #FFF;
        font-size: 12px;
        padding: 0 .4em;
        text-align: center;
        background: #CCC;
      }

      ul {
        max-height: 20em;
        overflow: auto;
        border-top: 1px solid #D8D8D8;

        li {
          position: relative;
          font-size: 12px;
          border-bottom: 1px solid #EEE;

          &:last-child {
            border: 0; }

          &.active {
            background: #e2edf5; }

          a {
            padding: .25em .5em;
            display: block;
          }

          span.count {
            background: #DDD;
          }
        }
      }
    }

    a.fold {
      width: 1em;
      display: inline-block;
      text-align: center;
      font-size: 14px;
      font-weight: bold;
    }

    ul {
      list-style: none;
    }
  }

  /* ACTIONBAR */

  .actionbar {
    @include rounded;
    background: #DDD;
    padding: 1px;

    form {
      padding: .25em;
    }

    #add_node {
      margin: 2px 2px 1px;

      form {
        @include rounded;
      }
    }

    .pagination {
      font-size: 12px;
      padding: .1em .5em;
      float: right;
    }

    .dropdown {
      top: 1.75em;
    }

    ul {
      float: left;
      list-style: none;
      margin-right: .25em;

      li {
        float: left;
        position: relative;
      }
    }
  }

  .navigation {
    position: relative;
  }

  .clear {
    clear: both;
  }

  .item {
    @include rounded_bottom;
    background: #FFF;
    padding: 1em;
    margin-bottom: 1em;
    overflow: hidden;
  }

  .half {
    width: 45%;
    margin-right: 5%;
    float: left;
  }

  .section {
    margin-bottom: 1.5em;

<<<<<<< HEAD
=======
    &:last-child {
      margin-bottom: 0;
    }

    &.error, &.warning {
      @include rounded;
      padding: 10px 10px 0;
    }

>>>>>>> 11f369ab
    &.error {
      @include icony_section('failure', 
        #433, #FCC, 
        #433, #FDD, 
        #FCC);
    }

    &.warning {
      @include icony_section('warning', 
        #444, #DCC, 
        #433, #EDD, 
        #DCC);
    }
  }
}<|MERGE_RESOLUTION|>--- conflicted
+++ resolved
@@ -409,8 +409,6 @@
   .section {
     margin-bottom: 1.5em;
 
-<<<<<<< HEAD
-=======
     &:last-child {
       margin-bottom: 0;
     }
@@ -420,7 +418,6 @@
       padding: 10px 10px 0;
     }
 
->>>>>>> 11f369ab
     &.error {
       @include icony_section('failure', 
         #433, #FCC, 
