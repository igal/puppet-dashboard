/*
    IMPORTANT: This stylesheet is processed using SASS!

    Edit this file:
        public/stylesheets/sass/application.scss

    And after a Rails action, it'll generate a fresh copy of:
        public/stylesheets/application.css

    Be sure to edit the right file, all changes to the .css file will be lost!
*/

$button_background: #5c80a8;
$button_gradient_percentage: 10%;

$button_hover_background: lighten($button_background, 10%);

$button_active_background: darken($button_background, 10%);

$rounding_radius: 0.35em;

@mixin roundify($top_left: $rounding_radius, $top_right: $rounding_radius, $bottom_right: $rounding_radius, $bottom_left: $rounding_radius) {
  -webkit-border-radius: $top_left $top_right $bottom_right $bottom_left;
  -moz-border-radius: $top_left $top_right $bottom_right $bottom_left;
  border-radius: $top_left $top_right $bottom_right $bottom_left;
}

@mixin rounded($radius: $rounding_radius) {
  @include roundify($radius, $radius, $radius, $radius);
}

@mixin rounded_top($radius: $rounding_radius) {
  @include roundify($radius, $radius, 0, 0);
}

@mixin rounded_bottom($radius: $rounding_radius) {
  @include roundify(0, 0, $radius, $radius);
}

@mixin buttony {
  @include rounded;
  background: $button_background;
  background: -moz-linear-gradient(top, lighten($button_background, $button_gradient_percentage), darken($button_background, $button_gradient_percentage));
  background: -webkit-gradient(linear, center top, center bottom, from(lighten($button_background, $button_gradient_percentage)), to(darken($button_background, $button_gradient_percentage)));
  border: 1px solid #DDD;
  border-color: #FFF #AAA #AAA #FFF;
  color: white;
  cursor: pointer;
  font-size: 1.1em;
  line-height: 1.5em;
  margin: 0.25em;
  padding: 0 .5em;

  &:hover {
    text-decoration: none;
    color: yellow;
    background: $button_hover_background -moz-linear-gradient(top, lighten($button_hover_background, $button_gradient_percentage), darken($button_hover_background, $button_gradient_percentage));
    background: $button_hover_background -webkit-gradient(linear, 0% 0%, 0% 100%, from(lighten($button_hover_background, $button_gradient_percentage), to(darken($button_hover_background, $button_gradient_percentage))));
  }

  &:active {
    background: $button_active_background -moz-linear-gradient(top, lighten($button_active_background, $button_gradient_percentage), darken($button_active_background, $button_gradient_percentage));
    background: $button_active_background -webkit-gradient(linear, 0% 0%, 0% 100%, from(lighten($button_active_background, $button_gradient_percentage), to(darken($button_active_background, $button_gradient_percentage))));
  }

  &.drop:after {
    content: "   \002193";
  }
}

@mixin icony_section($icon_name, $header_foreground, $header_background, $section_foreground, $section_background, $border_color) {
  @include rounded;
  padding: 10px 10px 0;
  background: $section_background;
  border: 1px solid $border_color;
  color: $section_foreground;

  h3 {
    margin: -10px -10px .5em;
    padding: .5em 10px .5em 26px;
    background: $header_background url('../images/icons/' + $icon_name + '.png') 8px center no-repeat;
    color: $header_foreground;
  }
}

body {
  background: #e8eef0;
  color: #444;
  min-width: 800px;

  #content {
    padding: 1.5em 0 2em;
  }

  #header {
    padding: 1em 0 0;

    ul {
      &#secondary-navigation {
        float: right;
        top: -1.5em;

        li {
          list-style-type: none;
          float: left;
          margin-right: 0.8em;
        }
      }

      &.navigation {
        li {
          display: block;
          float: left;
          margin-right: 1em;

          &.active > a,
          &.active > a:hover {
            font-weight: bold;
          }
        }
      }
    }

    a#logo {
      background: transparent url('../images/dashboard_logo.png') no-repeat top center;
      text-indent: -9000px;
      display: inline-block;
      height: 23px;
      width: 155px;
      position: relative;
      top: 1px;

      &:hover {
        background-position: bottom center;
      }
    }
  }

  #footer {
    p {
      clear: both;
      padding-top: 1em;
      color: #777;

      a {
        color: inherit;
      }
    }
  }

  .header {
    @include rounded_top;
    background: #DDD;
    padding: 0;
    margin: 0;
    position: relative;

    h2,
    input {
      border: 1px solid transparent;
      margin: 0 2px;
      padding: 0 .25em;
      line-height: 1.75em;
    }
  }

  p {
    &.legend {
      color: #999;
      margin-bottom: 0;
    }
  }

  ol.timeline li {
    list-style-type: none;
    padding-left: 20px;
    margin-bottom: 5px;
    position: relative;

    span.date {
      color: #666;
      display: inline-block;
      width: 9em;
    }
  }

  ul {
    .status {
      list-style: none;
    }

    li {
      /* drop down menu */
      .dropdown {
        display: none;
        left: 0;
        position: absolute;
        top: 1.5em;
        background: #FFF;
        border: 1px solid #CCC;
        color: #666;
        font-size: 14px;
        width: 15em;
        z-index: 7;

        ul {
          width: 100%;
          margin-bottom: .25em;
          max-height: 30em;
          overflow: auto;
        }

        li {
          list-style: none;

          a {
            display: block;
            padding: .2em .5em;
          }
        }

        .actions {
          border-top: 1px solid #DDD;
          background-color: #EEE;
          clear: both;
          padding: .25em .5em;
        }

        input {
          display: inline;
          vertical-align: middle;
        }
      }
    }
  }

  span.sparkline {
    vertical-align: bottom;
  }

  div.flot-graph {
    margin-bottom: 10px;
    width: 100%;
  }

  a.button {
    display: inline-block;
  }

  a.button,
  button {
    @include buttony;
  }

  .actions {
    font-size: 12px;
  }

  /* SIDEBAR */

  #content #sidebar {
    .group {
      @include rounded;
      position: relative;
      border: 1px solid #DDD;
      background: #FFF;
      margin: 0 1em 1em 0;

      h3 {
        @include rounded_top;

        color: #444;
        line-height: 1.25em;
        position: relative;
        display: block;
        background: #DDD;

        &.active {
          background: #d2dde5;
        }

        a {
          display: block;
          padding: .25em .5em;
        }
      }

      .footer.actionbar {
        @include rounded_bottom;
      }

      span.count {
        @include rounded(5px);
        display: block;
        position: absolute;
        right: 3px;
        top: 3px;
        color: #FFF;
        font-size: 12px;
        padding: 0 .4em;
        text-align: center;
        background: #CCC;
      }

      ul {
        max-height: 20em;
        overflow: auto;
        border-top: 1px solid #D8D8D8;

        li {
          position: relative;
          font-size: 12px;
          border-bottom: 1px solid #EEE;

          &:last-child {
            border: 0; }

          &.active {
            background: #e2edf5; }

          a {
            padding: .25em .5em;
            display: block;
          }

          span.count {
            background: #DDD;
          }
        }
      }
    }

    a.fold {
      width: 1em;
      display: inline-block;
      text-align: center;
      font-size: 14px;
      font-weight: bold;
    }

    ul {
      list-style: none;
    }
  }

  /* ACTIONBAR */

  .actionbar {
    @include rounded;
    background: #DDD;
    padding: 1px;

    form {
      padding: .25em;
    }

    #add_node {
      margin: 2px 2px 1px;

      form {
        @include rounded;
      }
    }

    .pagination {
      font-size: 12px;
      padding: .1em .5em;
      float: right;
    }

    .dropdown {
      top: 1.75em;
    }

    ul {
      float: left;
      list-style: none;
      margin-right: .25em;

      li {
        float: left;
        position: relative;
      }
    }
  }

  .navigation {
    position: relative;
  }

  .clear {
    clear: both;
  }

  .item {
    @include rounded_bottom;
    background: #FFF;
    padding: 1em;
    margin-bottom: 1em;
    overflow: hidden;
  }

  .half {
    width: 45%;
    margin-right: 5%;
    float: left;
  }

  .section {
    margin-bottom: 1.5em;

<<<<<<< HEAD
    &:last-child {
      margin-bottom: 0;
    }

    &.error, &.warning {
      @include rounded;
      padding: 10px 10px 0;
    }

=======
>>>>>>> 1565e93d
    &.error {
      @include icony_section('failure', 
        #433, #FCC, 
        #433, #FDD, 
        #FCC);
    }

    &.warning {
      @include icony_section('warning', 
        #444, #DCC, 
        #433, #EDD, 
        #DCC);
    }
  }
}<|MERGE_RESOLUTION|>--- conflicted
+++ resolved
@@ -409,18 +409,6 @@
   .section {
     margin-bottom: 1.5em;
 
-<<<<<<< HEAD
-    &:last-child {
-      margin-bottom: 0;
-    }
-
-    &.error, &.warning {
-      @include rounded;
-      padding: 10px 10px 0;
-    }
-
-=======
->>>>>>> 1565e93d
     &.error {
       @include icony_section('failure', 
         #433, #FCC, 
