--- conflicted
+++ resolved
@@ -254,13 +254,9 @@
     float: left; }
   body .section {
     margin-bottom: 1.5em; }
-<<<<<<< HEAD
     body .section:last-child {
       margin-bottom: 0; }
     body .section.error, body .section.warning {
-=======
-    body .section.error {
->>>>>>> 1565e93d
       -webkit-border-radius: 0.35em 0.35em 0.35em 0.35em;
       -moz-border-radius: 0.35em 0.35em 0.35em 0.35em;
       border-radius: 0.35em 0.35em 0.35em 0.35em;
