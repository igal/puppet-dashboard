/*
    IMPORTANT: This stylesheet is processed using SASS!

    Edit this file:
        public/stylesheets/sass/application.scss

    And after a Rails action, it'll generate a fresh copy of:
        public/stylesheets/application.css

    Be sure to edit the right file, all changes to the .css file will be lost!
*/
body {
  background: #e8eef0;
  color: #444;
  min-width: 800px;
  /* SIDEBAR */
  /* ACTIONBAR */ }
  body #content {
    padding: 1.5em 0 2em; }
  body #header {
    padding: 1em 0 0; }
    body #header ul#secondary-navigation {
      float: right;
      top: -1.5em; }
      body #header ul#secondary-navigation li {
        list-style-type: none;
        float: left;
        margin-right: 0.8em; }
    body #header ul.navigation li {
      display: block;
      float: left;
      margin-right: 1em; }
      body #header ul.navigation li.active > a, body #header ul.navigation li.active > a:hover {
        font-weight: bold; }
    body #header a#logo {
      background: transparent url("../images/dashboard_logo.png") no-repeat top center;
      text-indent: -9000px;
      display: inline-block;
      height: 23px;
      width: 155px;
      position: relative;
      top: 1px; }
      body #header a#logo:hover {
        background-position: bottom center; }
  body #footer p {
    clear: both;
    padding-top: 1em;
    color: #777; }
    body #footer p a {
      color: inherit; }
  body .header {
    -webkit-border-radius: 0.35em 0.35em 0 0;
    -moz-border-radius: 0.35em 0.35em 0 0;
    border-radius: 0.35em 0.35em 0 0;
    background: #DDD;
    padding: 0;
    margin: 0;
    position: relative; }
    body .header h2,
    body .header input {
      border: 1px solid transparent;
      margin: 0 2px;
      padding: 0 .25em;
      line-height: 1.75em; }
  body p.legend {
    color: #999;
    margin-bottom: 0; }
  body ol.timeline li {
    list-style-type: none;
    padding-left: 20px;
    margin-bottom: 5px;
    position: relative; }
    body ol.timeline li span.date {
      color: #666;
      display: inline-block;
      width: 9em; }
  body ul .status {
    list-style: none; }
  body ul li {
    /* drop down menu */ }
    body ul li .dropdown {
      display: none;
      left: 0;
      position: absolute;
      top: 1.5em;
      background: #FFF;
      border: 1px solid #CCC;
      color: #666;
      font-size: 14px;
      width: 15em;
      z-index: 7; }
      body ul li .dropdown ul {
        width: 100%;
        margin-bottom: .25em;
        max-height: 30em;
        overflow: auto; }
      body ul li .dropdown li {
        list-style: none; }
        body ul li .dropdown li a {
          display: block;
          padding: .2em .5em; }
      body ul li .dropdown .actions {
        border-top: 1px solid #DDD;
        background-color: #EEE;
        clear: both;
        padding: .25em .5em; }
      body ul li .dropdown input {
        display: inline;
        vertical-align: middle; }
  body span.sparkline {
    vertical-align: bottom; }
  body div.flot-graph {
    margin-bottom: 10px;
    width: 100%; }
  body a.button {
    display: inline-block; }
  body a.button,
  body button {
    -webkit-border-radius: 0.35em 0.35em 0.35em 0.35em;
    -moz-border-radius: 0.35em 0.35em 0.35em 0.35em;
    border-radius: 0.35em 0.35em 0.35em 0.35em;
    background: #5c80a8;
    background: -moz-linear-gradient(top, #7d9aba, #496788);
    background: -webkit-gradient(linear, center top, center bottom, from(#7d9aba), to(#496788));
    border: 1px solid #DDD;
    border-color: #FFF #AAA #AAA #FFF;
    color: white;
    cursor: pointer;
    font-size: 1.1em;
    line-height: 1.5em;
    margin: 0.25em;
    padding: 0 .5em; }
    body a.button:hover,
    body button:hover {
      text-decoration: none;
      color: yellow;
      background: #7d9aba -moz-linear-gradient(top, #9fb4cb, #5c80a8);
      background: #7d9aba -webkit-gradient(linear, 0% 0%, 0% 100%, from(#9fb4cb, to(#5c80a8))); }
    body a.button:active,
    body button:active {
      background: #496788 -moz-linear-gradient(top, #5c80a8, #374e67);
      background: #496788 -webkit-gradient(linear, 0% 0%, 0% 100%, from(#5c80a8, to(#374e67))); }
    body a.button.drop:after,
    body button.drop:after {
      content: "   \002193"; }
  body .actions {
    font-size: 12px; }
  body #content #sidebar .group {
    -webkit-border-radius: 0.35em 0.35em 0.35em 0.35em;
    -moz-border-radius: 0.35em 0.35em 0.35em 0.35em;
    border-radius: 0.35em 0.35em 0.35em 0.35em;
    position: relative;
    border: 1px solid #DDD;
    background: #FFF;
    margin: 0 1em 1em 0; }
    body #content #sidebar .group h3 {
      -webkit-border-radius: 0.35em 0.35em 0 0;
      -moz-border-radius: 0.35em 0.35em 0 0;
      border-radius: 0.35em 0.35em 0 0;
      color: #444;
      line-height: 1.25em;
      position: relative;
      display: block;
      background: #DDD; }
      body #content #sidebar .group h3.active {
        background: #d2dde5; }
      body #content #sidebar .group h3 a {
        display: block;
        padding: .25em .5em; }
    body #content #sidebar .group .footer.actionbar {
      -webkit-border-radius: 0 0 0.35em 0.35em;
      -moz-border-radius: 0 0 0.35em 0.35em;
      border-radius: 0 0 0.35em 0.35em; }
    body #content #sidebar .group span.count {
      -webkit-border-radius: 5px 5px 5px 5px;
      -moz-border-radius: 5px 5px 5px 5px;
      border-radius: 5px 5px 5px 5px;
      display: block;
      position: absolute;
      right: 3px;
      top: 3px;
      color: #FFF;
      font-size: 12px;
      padding: 0 .4em;
      text-align: center;
      background: #CCC; }
    body #content #sidebar .group ul {
      max-height: 20em;
      overflow: auto;
      border-top: 1px solid #D8D8D8; }
      body #content #sidebar .group ul li {
        position: relative;
        font-size: 12px;
        border-bottom: 1px solid #EEE; }
        body #content #sidebar .group ul li:last-child {
          border: 0; }
        body #content #sidebar .group ul li.active {
          background: #e2edf5; }
        body #content #sidebar .group ul li a {
          padding: .25em .5em;
          display: block; }
        body #content #sidebar .group ul li span.count {
          background: #DDD; }
  body #content #sidebar a.fold {
    width: 1em;
    display: inline-block;
    text-align: center;
    font-size: 14px;
    font-weight: bold; }
  body #content #sidebar ul {
    list-style: none; }
  body .actionbar {
    -webkit-border-radius: 0.35em 0.35em 0.35em 0.35em;
    -moz-border-radius: 0.35em 0.35em 0.35em 0.35em;
    border-radius: 0.35em 0.35em 0.35em 0.35em;
    background: #DDD;
    padding: 1px; }
    body .actionbar form {
      padding: .25em; }
    body .actionbar #add_node {
      margin: 2px 2px 1px; }
      body .actionbar #add_node form {
        -webkit-border-radius: 0.35em 0.35em 0.35em 0.35em;
        -moz-border-radius: 0.35em 0.35em 0.35em 0.35em;
        border-radius: 0.35em 0.35em 0.35em 0.35em; }
    body .actionbar .pagination {
      font-size: 12px;
      padding: .1em .5em;
      float: right; }
    body .actionbar .dropdown {
      top: 1.75em; }
    body .actionbar ul {
      float: left;
      list-style: none;
      margin-right: .25em; }
      body .actionbar ul li {
        float: left;
        position: relative; }
  body .navigation {
    position: relative; }
  body .clear {
    clear: both; }
  body .item {
    -webkit-border-radius: 0 0 0.35em 0.35em;
    -moz-border-radius: 0 0 0.35em 0.35em;
    border-radius: 0 0 0.35em 0.35em;
    background: #FFF;
    padding: 1em;
    margin-bottom: 1em;
    overflow: hidden; }
  body .half {
    width: 45%;
    margin-right: 5%;
    float: left; }
  body .section {
    margin-bottom: 1.5em; }
<<<<<<< HEAD
    body .section.error {
=======
    body .section:last-child {
      margin-bottom: 0; }
    body .section.error, body .section.warning {
>>>>>>> 11f369ab
      -webkit-border-radius: 0.35em 0.35em 0.35em 0.35em;
      -moz-border-radius: 0.35em 0.35em 0.35em 0.35em;
      border-radius: 0.35em 0.35em 0.35em 0.35em;
      padding: 10px 10px 0;
      background: #ffdddd;
      border: 1px solid #ffcccc;
      color: #443333; }
      body .section.error h3 {
        margin: -10px -10px .5em;
        padding: .5em 10px .5em 26px;
        background: #ffcccc url("../images/icons/failure.png") 8px center no-repeat;
        color: #443333; }
    body .section.warning {
      -webkit-border-radius: 0.35em 0.35em 0.35em 0.35em;
      -moz-border-radius: 0.35em 0.35em 0.35em 0.35em;
      border-radius: 0.35em 0.35em 0.35em 0.35em;
      padding: 10px 10px 0;
      background: #eedddd;
      border: 1px solid #ddcccc;
      color: #443333; }
      body .section.warning h3 {
        margin: -10px -10px .5em;
        padding: .5em 10px .5em 26px;
        background: #ddcccc url("../images/icons/warning.png") 8px center no-repeat;
        color: #444444; }<|MERGE_RESOLUTION|>--- conflicted
+++ resolved
@@ -254,13 +254,14 @@
     float: left; }
   body .section {
     margin-bottom: 1.5em; }
-<<<<<<< HEAD
-    body .section.error {
-=======
     body .section:last-child {
       margin-bottom: 0; }
     body .section.error, body .section.warning {
->>>>>>> 11f369ab
+      -webkit-border-radius: 0.35em 0.35em 0.35em 0.35em;
+      -moz-border-radius: 0.35em 0.35em 0.35em 0.35em;
+      border-radius: 0.35em 0.35em 0.35em 0.35em;
+      padding: 10px 10px 0; }
+    body .section.error {
       -webkit-border-radius: 0.35em 0.35em 0.35em 0.35em;
       -moz-border-radius: 0.35em 0.35em 0.35em 0.35em;
       border-radius: 0.35em 0.35em 0.35em 0.35em;
