/*
    IMPORTANT: This stylesheet is processed using SASS!

    Edit this file:
        public/stylesheets/sass/application.scss

    And after a Rails action, it'll generate a fresh copy of:
        public/stylesheets/application.css

    Be sure to edit the right file, all changes to the .css file will be lost!
*/
body {
  background: #e8eef0;
  color: #444;
  min-width: 800px;
  /* SIDEBAR */
  /* ACTIONBAR */ }
  body #content {
    padding: 1.5em 0 2em; }
  body #footer p {
    clear: both;
    padding-top: 1em;
    color: #777; }
  body .header {
    -webkit-border-radius: 0.35em 0.35em 0 0;
    -moz-border-radius: 0.35em 0.35em 0 0;
    border-radius: 0.35em 0.35em 0 0;
    background: #DDD;
    padding: 0;
    margin: 0;
    position: relative; }
    body .header h2,
    body .header input {
      border: 1px solid transparent;
      margin: 0 2px;
      padding: 0 .25em;
      line-height: 1.75em; }
  body a#logo {
    background: transparent url("../images/dashboard_logo.png") no-repeat top center;
    text-indent: -9000px;
    display: block;
    height: 23px;
    width: 155px;
    position: relative;
    top: 1px; }
    body a#logo:hover {
      background-position: bottom center; }
  body ol.timeline li {
    list-style-type: none;
    padding-left: 20px;
    margin-bottom: 5px;
    position: relative; }
    body ol.timeline li span.date {
      color: #666;
      display: inline-block;
      width: 9em; }
  body ul .status {
    list-style: none; }
  body ul li {
    /* drop down menu */ }
    body ul li .dropdown {
      display: none;
      left: 0;
      position: absolute;
      top: 1.5em;
      background: #FFF;
      border: 1px solid #CCC;
      color: #666;
      font-size: 14px;
      width: 15em;
      z-index: 7; }
      body ul li .dropdown ul {
        width: 100%;
        margin-bottom: .25em;
        max-height: 30em;
        overflow: auto; }
      body ul li .dropdown li {
        list-style: none; }
        body ul li .dropdown li a {
          display: block;
          padding: .2em .5em; }
      body ul li .dropdown .actions {
        border-top: 1px solid #DDD;
        background-color: #EEE;
        clear: both;
        padding: .25em .5em; }
      body ul li .dropdown input {
        display: inline;
        vertical-align: middle; }
  body span.sparkline {
    vertical-align: bottom; }
  body div.flot-graph {
    margin-bottom: 10px;
    width: 100%; }
  body a.button {
    display: inline-block; }
  body a.button,
  body button {
    -webkit-border-radius: 0.35em 0.35em 0.35em 0.35em;
    -moz-border-radius: 0.35em 0.35em 0.35em 0.35em;
    border-radius: 0.35em 0.35em 0.35em 0.35em;
<<<<<<< HEAD
    background: #5c80a8 -moz-linear-gradient(top, #7d9aba, #496788);
    background: #5c80a8 -webkit-gradient(linear, 0% 0%, 0% 100%, from(#7d9aba, to(#496788)));
=======
    background: #5c80a8;
    background: -moz-linear-gradient(top, #7d9aba, #496788);
    background: -webkit-gradient(linear, center top, center bottom, from(#7d9aba), to(#496788));
>>>>>>> a828a716
    border: 1px solid #DDD;
    border-color: #FFF #AAA #AAA #FFF;
    color: white;
    cursor: pointer;
    font-size: 1.1em;
    line-height: 1.5em;
    margin: 0.25em;
    padding: 0 .5em; }
    body a.button:hover,
    body button:hover {
      text-decoration: none;
      color: yellow;
      background: #7d9aba -moz-linear-gradient(top, #9fb4cb, #5c80a8);
      background: #7d9aba -webkit-gradient(linear, 0% 0%, 0% 100%, from(#9fb4cb, to(#5c80a8))); }
    body a.button:active,
    body button:active {
      background: #496788 -moz-linear-gradient(top, #5c80a8, #374e67);
      background: #496788 -webkit-gradient(linear, 0% 0%, 0% 100%, from(#5c80a8, to(#374e67))); }
    body a.button.drop:after,
    body button.drop:after {
      content: "   \002193"; }
  body .actions {
    font-size: 12px; }
  body #content #sidebar .group {
    -webkit-border-radius: 0.35em 0.35em 0.35em 0.35em;
    -moz-border-radius: 0.35em 0.35em 0.35em 0.35em;
    border-radius: 0.35em 0.35em 0.35em 0.35em;
    position: relative;
    border: 1px solid #DDD;
    background: #FFF;
    margin: 0 1em 1em 0; }
    body #content #sidebar .group h3 {
      -webkit-border-radius: 0.35em 0.35em 0 0;
      -moz-border-radius: 0.35em 0.35em 0 0;
      border-radius: 0.35em 0.35em 0 0;
      color: #444;
      line-height: 1.25em;
      position: relative;
      display: block;
      background: #DDD; }
      body #content #sidebar .group h3.active {
        background: #d2dde5; }
      body #content #sidebar .group h3 a {
        display: block;
        padding: .25em .5em; }
    body #content #sidebar .group .footer.actionbar {
      -webkit-border-radius: 0 0 0.35em 0.35em;
      -moz-border-radius: 0 0 0.35em 0.35em;
      border-radius: 0 0 0.35em 0.35em; }
    body #content #sidebar .group span.count {
      -webkit-border-radius: 5px 5px 5px 5px;
      -moz-border-radius: 5px 5px 5px 5px;
      border-radius: 5px 5px 5px 5px;
      display: block;
      position: absolute;
      right: 3px;
      top: 3px;
      color: #FFF;
      font-size: 12px;
      padding: 0 .4em;
      text-align: center;
      background: #CCC; }
    body #content #sidebar .group ul {
      max-height: 20em;
      overflow: auto;
      border-top: 1px solid #D8D8D8; }
      body #content #sidebar .group ul li {
        position: relative;
        font-size: 12px;
        border-bottom: 1px solid #EEE; }
        body #content #sidebar .group ul li:last-child {
          border: 0; }
        body #content #sidebar .group ul li.active {
          background: #e2edf5; }
        body #content #sidebar .group ul li a {
          padding: .25em .5em;
          display: block; }
        body #content #sidebar .group ul li span.count {
          background: #DDD; }
  body #content #sidebar a.fold {
    width: 1em;
    display: inline-block;
    text-align: center;
    font-size: 14px;
    font-weight: bold; }
  body #content #sidebar ul {
    list-style: none; }
  body .actionbar {
    -webkit-border-radius: 0.35em 0.35em 0.35em 0.35em;
    -moz-border-radius: 0.35em 0.35em 0.35em 0.35em;
    border-radius: 0.35em 0.35em 0.35em 0.35em;
    background: #DDD;
    padding: 1px; }
    body .actionbar form {
      padding: .25em; }
    body .actionbar #add_node {
      margin: 2px 2px 1px; }
      body .actionbar #add_node form {
        -webkit-border-radius: 0.35em 0.35em 0.35em 0.35em;
        -moz-border-radius: 0.35em 0.35em 0.35em 0.35em;
        border-radius: 0.35em 0.35em 0.35em 0.35em; }
    body .actionbar .pagination {
      font-size: 12px;
      padding: .1em .5em;
      float: right; }
    body .actionbar .dropdown {
      top: 1.75em; }
    body .actionbar ul {
      float: left;
      list-style: none;
      margin-right: .25em; }
      body .actionbar ul li {
        float: left;
<<<<<<< HEAD
        position: relative;
        /* &:first-child { */
        /* button, a.button { */
        /* -webkit-border-top-right-radius: 0px; */
        /* -webkit-border-bottom-right-radius: 0px; */
        /* -moz-border-radius-topright: 0px; */
        /* -moz-border-radius-bottomright: 0px; */
        /* border-top-right-radius: 0px; */
        /* border-bottom-right-radius: 0px; */
        /* } */
        /* } */
        /* &:last-child { */
        /* button, a.button { */
        /* -webkit-border-top-left-radius: 0px; */
        /* -webkit-border-bottom-left-radius: 0px; */
        /* -moz-border-radius-topleft: 0px; */
        /* -moz-border-radius-bottomleft: 0px; */
        /* border-top-left-radius: 0px; */
        /* border-bottom-left-radius: 0px; */
        /* } */
        /* } */
        /* &:only-child { */
        /* button, a.button { */
        /* -webkit-border-radius: 2px; */
        /* -moz-border-radius: 2px; */
        /* border-radius: 2px; */
        /* } */
        /* } */ }
=======
        position: relative; }
>>>>>>> a828a716
  body .navigation {
    position: relative; }
  body .clear {
    clear: both; }
  body .item {
    -webkit-border-radius: 0 0 0.35em 0.35em;
    -moz-border-radius: 0 0 0.35em 0.35em;
    border-radius: 0 0 0.35em 0.35em;
    background: #FFF;
    padding: 1em;
    margin-bottom: 1em;
    overflow: hidden; }
  body .half {
    width: 45%;
    margin-right: 5%;
    float: left; }
  body .section {
    margin-bottom: 1em; }
    body .section.error, body .section.warning {
      -webkit-border-radius: 0.35em 0.35em 0.35em 0.35em;
      -moz-border-radius: 0.35em 0.35em 0.35em 0.35em;
      border-radius: 0.35em 0.35em 0.35em 0.35em;
      padding: 10px 10px 0; }
    body .section.error {
      background: #FDD;
      border: 1px solid #FCC;
      color: #433; }
      body .section.error h3 {
        margin: -10px -10px .5em;
        padding: .5em 10px .5em 26px;
        background: #ffcccc url("../images/icons/failure.png") 8px center no-repeat;
        color: #433; }
    body .section.warning {
      background: #DDD;
      border: 1px solid #CCC;
      color: #444; }
      body .section.warning h3 {
        margin: -10px -10px .5em;
        padding: .5em 10px;
        background: #cccccc url("../images/icons/warning.png") 8px center no-repeat;
        color: #444; }<|MERGE_RESOLUTION|>--- conflicted
+++ resolved
@@ -99,14 +99,9 @@
     -webkit-border-radius: 0.35em 0.35em 0.35em 0.35em;
     -moz-border-radius: 0.35em 0.35em 0.35em 0.35em;
     border-radius: 0.35em 0.35em 0.35em 0.35em;
-<<<<<<< HEAD
-    background: #5c80a8 -moz-linear-gradient(top, #7d9aba, #496788);
-    background: #5c80a8 -webkit-gradient(linear, 0% 0%, 0% 100%, from(#7d9aba, to(#496788)));
-=======
     background: #5c80a8;
     background: -moz-linear-gradient(top, #7d9aba, #496788);
     background: -webkit-gradient(linear, center top, center bottom, from(#7d9aba), to(#496788));
->>>>>>> a828a716
     border: 1px solid #DDD;
     border-color: #FFF #AAA #AAA #FFF;
     color: white;
@@ -220,38 +215,7 @@
       margin-right: .25em; }
       body .actionbar ul li {
         float: left;
-<<<<<<< HEAD
-        position: relative;
-        /* &:first-child { */
-        /* button, a.button { */
-        /* -webkit-border-top-right-radius: 0px; */
-        /* -webkit-border-bottom-right-radius: 0px; */
-        /* -moz-border-radius-topright: 0px; */
-        /* -moz-border-radius-bottomright: 0px; */
-        /* border-top-right-radius: 0px; */
-        /* border-bottom-right-radius: 0px; */
-        /* } */
-        /* } */
-        /* &:last-child { */
-        /* button, a.button { */
-        /* -webkit-border-top-left-radius: 0px; */
-        /* -webkit-border-bottom-left-radius: 0px; */
-        /* -moz-border-radius-topleft: 0px; */
-        /* -moz-border-radius-bottomleft: 0px; */
-        /* border-top-left-radius: 0px; */
-        /* border-bottom-left-radius: 0px; */
-        /* } */
-        /* } */
-        /* &:only-child { */
-        /* button, a.button { */
-        /* -webkit-border-radius: 2px; */
-        /* -moz-border-radius: 2px; */
-        /* border-radius: 2px; */
-        /* } */
-        /* } */ }
-=======
         position: relative; }
->>>>>>> a828a716
   body .navigation {
     position: relative; }
   body .clear {
