--- conflicted
+++ resolved
@@ -252,24 +252,10 @@
     float: left; }
   body .section {
     margin-bottom: 1.5em; }
-<<<<<<< HEAD
-    body .section:last-child {
-      margin-bottom: 0; }
-    body .section.error, body .section.warning {
-      -webkit-border-radius: 0.35em 0.35em 0.35em 0.35em;
-      -moz-border-radius: 0.35em 0.35em 0.35em 0.35em;
-      border-radius: 0.35em 0.35em 0.35em 0.35em;
-      padding: 10px 10px 0; }
     body .section.error {
       -webkit-border-radius: 0.35em 0.35em 0.35em 0.35em;
       -moz-border-radius: 0.35em 0.35em 0.35em 0.35em;
       border-radius: 0.35em 0.35em 0.35em 0.35em;
-=======
-    body .section.error {
-      -webkit-border-radius: 0.35em 0.35em 0.35em 0.35em;
-      -moz-border-radius: 0.35em 0.35em 0.35em 0.35em;
-      border-radius: 0.35em 0.35em 0.35em 0.35em;
->>>>>>> 02a679da
       padding: 10px 10px 0;
       background: #ffdddd;
       border: 1px solid #ffcccc;
@@ -277,11 +263,7 @@
       body .section.error h3 {
         margin: -10px -10px .5em;
         padding: .5em 10px .5em 26px;
-<<<<<<< HEAD
         background: #ffcccc url("../images/icons/failure.png") 5px center no-repeat;
-=======
-        background: #ffcccc url("../images/icons/failure.png") 8px center no-repeat;
->>>>>>> 02a679da
         color: #443333; }
     body .section.warning {
       -webkit-border-radius: 0.35em 0.35em 0.35em 0.35em;
@@ -294,11 +276,7 @@
       body .section.warning h3 {
         margin: -10px -10px .5em;
         padding: .5em 10px .5em 26px;
-<<<<<<< HEAD
         background: #ddcccc url("../images/icons/warning.png") 5px center no-repeat;
-        color: #444444; }
-=======
-        background: #ddcccc url("../images/icons/warning.png") 8px center no-repeat;
         color: #444444; }
   body.reports_show_action .section {
     margin-left: 1em; }
@@ -306,5 +284,4 @@
     color: #444; }
   body.reports_show_action table.inspector td.key {
     text-align: right;
-    white-space: nowrap; }
->>>>>>> 02a679da
+    white-space: nowrap; }